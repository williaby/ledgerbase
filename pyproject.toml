[tool.poetry]
name = "ledgerbase"
version = "0.1.0"
description = "A financial ledger and budgeting application."
authors = ["Byron Williams"]
license = "MIT"
readme = "README.md"
packages = [{ include = "ledgerbase", from = "src" }]

[tool.poetry.dependencies]
python = ">=3.11,<4.0"
Flask = "3.0.3"
Flask-SQLAlchemy = "3.1.1"
<<<<<<< HEAD
cryptography = "44.0.1"
=======
cryptography = "43.0.1"
>>>>>>> 03a38d6e
python-dotenv = "1.0.1"
sentry-sdk = { extras = ["flask"], version = "2.25.1" }
marshmallow = "3.21.2"
Flask-Limiter = "3.5.0"
gunicorn = "^23.0.0"
psycopg = { version = "3.1.18", extras = ["binary"] }
python-dateutil = "2.9.0.post0"
plaid-python = "^15.3.0"
PyYAML = "6.0.1"


[tool.poetry.group.dev.dependencies]
pytest = "8.2.0"
pre-commit = "3.7.0"
flake8 = "7.0.0"
black = "24.4.2"
isort = "5.13.2"
mypy = "^1.9.0"
bandit = "^1.7.8"
types-requests = "^2.31.0.10"
nox = "^2025.2.9"

[tool.black]
line-length = 88
target-version = ["py311"]
skip-string-normalization = false

[tool.isort]
profile = "black"
line_length = 88
combine_as_imports = true
skip_gitignore = true

[tool.flake8]
max-line-length = 120
exclude = [
    ".nox",
    ".git",
    "__pycache__",
    "build",
    "dist",
    ".venv",
    ".eggs",
    "migrations",
    "tests",
]
extend-ignore = [
    "E203",  # whitespace before ':' — conflicts with Black
    "W503",  # line break before binary operator — conflicts with Black
    "B101",  # asserts are flagged by bandit, not flake8
    "E501",  # optionally ignore long lines if Black is used
]


#[tool.mypy]
#python_version = "3.12"
#warn_unused_configs = true
#disallow_untyped_defs = true
#disallow_incomplete_defs = true
#no_implicit_optional = true
#check_untyped_defs = true
#ignore_missing_imports = true
#namespace_packages = true
#show_error_codes = true
#strict_equality = true

[tool.mypy.requests]
ignore_missing_imports = true

[tool.mypy."flask.*"]
ignore_missing_imports = true

[build-system]
requires = ["poetry-core"]
build-backend = "poetry.core.masonry.api"<|MERGE_RESOLUTION|>--- conflicted
+++ resolved
@@ -11,11 +11,7 @@
 python = ">=3.11,<4.0"
 Flask = "3.0.3"
 Flask-SQLAlchemy = "3.1.1"
-<<<<<<< HEAD
 cryptography = "44.0.1"
-=======
-cryptography = "43.0.1"
->>>>>>> 03a38d6e
 python-dotenv = "1.0.1"
 sentry-sdk = { extras = ["flask"], version = "2.25.1" }
 marshmallow = "3.21.2"
